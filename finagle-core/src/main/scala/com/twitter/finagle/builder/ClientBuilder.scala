package com.twitter.finagle.builder

import java.net.{InetSocketAddress, SocketAddress}
import java.util.logging.Logger
import java.util.concurrent.Executors
import javax.net.ssl.SSLContext

import org.jboss.netty.channel._
import org.jboss.netty.channel.socket.nio._
import org.jboss.netty.handler.ssl._
import org.jboss.netty.bootstrap.ClientBootstrap

import com.twitter.util.{Future, Duration}
import com.twitter.util.TimeConversions._

import com.twitter.finagle.channel._
import com.twitter.finagle.util._
import com.twitter.finagle.pool._
import com.twitter.finagle._
import com.twitter.finagle.service._
import com.twitter.finagle.stats.{StatsReceiver, RollupStatsReceiver, NullStatsReceiver}
import com.twitter.finagle.loadbalancer.{LoadBalancedFactory, LeastQueuedStrategy}

object ClientBuilder {
  def apply() = new ClientBuilder[Any, Any]
  def get() = apply()

  val defaultChannelFactory =
    new ReferenceCountedChannelFactory(
      new LazyRevivableChannelFactory(() =>
        new NioClientSocketChannelFactory(
          Executors.newCachedThreadPool(),
          Executors.newCachedThreadPool())))
}

/**
 * A handy way to construct an RPC Client.
 *
 * ''Note'': A word about the default values:
 *
 *   o connectionTimeout: optimized for within a datanceter
 *   o by default, no request timeout
 */
case class ClientBuilder[Req, Rep](
<<<<<<< HEAD
  _cluster: Option[Cluster],
  _protocol: Option[Protocol[Req, Rep]],
  _connectionTimeout: Duration,
  _requestTimeout: Duration,
  _statsReceiver: Option[StatsReceiver],
  _loadStatistics: (Int, Duration),
  _name: Option[String],
  _hostConnectionCoresize: Option[Int],
  _hostConnectionLimit: Option[Int],
  _hostConnectionIdleTime: Option[Duration],
  _hostConnectionMaxIdleTime: Option[Duration],
  _hostConnectionMaxLifeTime: Option[Duration],
  _sendBufferSize: Option[Int],
  _recvBufferSize: Option[Int],
  _retries: Option[Int],
  _logger: Option[Logger],
  _channelFactory: Option[ReferenceCountedChannelFactory],
  _tls: Option[SSLContext],
  _startTls: Boolean)
=======
  private val _cluster: Option[Cluster],
  private val _protocol: Option[Protocol[Req, Rep]],
  private val _connectionTimeout: Duration,
  private val _requestTimeout: Duration,
  private val _statsReceiver: Option[StatsReceiver],
  private val _loadStatistics: (Int, Duration),
  private val _name: Option[String],
  private val _hostConnectionCoresize: Option[Int],
  private val _hostConnectionLimit: Option[Int],
  private val _hostConnectionIdleTime: Option[Duration],
  private val _hostConnectionMaxIdleTime: Option[Duration],
  private val _sendBufferSize: Option[Int],
  private val _recvBufferSize: Option[Int],
  private val _retries: Option[Int],
  private val _logger: Option[Logger],
  private val _channelFactory: Option[ReferenceCountedChannelFactory],
  private val _tls: Option[SSLContext],
  private val _startTls: Boolean)
>>>>>>> 71a22394
{
  def this() = this(
    None,               // cluster
    None,               // protocol
    10.milliseconds,    // connectionTimeout
    Duration.MaxValue,  // requestTimeout
    None,               // statsReceiver
    (60, 10.seconds),   // loadStatistics
    Some("client"),     // name
    None,               // hostConnectionCoresize
    None,               // hostConnectionLimit
    None,               // hostConnectionIdleTime
    None,               // hostConnectionMaxIdleTime
    None,               // hostConnectionMaxLifeTime
    None,               // sendBufferSize
    None,               // recvBufferSize
    None,               // retries
    None,               // logger
    None,               // channelFactory
    None,               // tls
    false               // startTls
  )

  private[this] def options = Seq(
    "name"                      -> _name,
    "cluster"                   -> _cluster,
    "protocol"                  -> _protocol,
    "connectionTimeout"         -> Some(_connectionTimeout),
    "requestTimeout"            -> Some(_requestTimeout),
    "statsReceiver"             -> _statsReceiver,
    "loadStatistics"            -> _loadStatistics,
    "hostConnectionLimit"       -> Some(_hostConnectionLimit),
    "hostConnectionCoresize"    -> Some(_hostConnectionCoresize),
    "hostConnectionIdleTime"    -> Some(_hostConnectionIdleTime),
    "hostConnectionMaxIdleTime" -> Some(_hostConnectionMaxIdleTime),
    "hostConnectionMaxLifeTime" -> Some(_hostConnectionMaxLifeTime),
    "sendBufferSize"            -> _sendBufferSize,
    "recvBufferSize"            -> _recvBufferSize,
    "retries"                   -> _retries,
    "logger"                    -> _logger,
    "channelFactory"            -> _channelFactory,
    "tls"                       -> _tls,
    "startTls"                  -> _startTls
  )

  override def toString() = {
    "ClientBuilder(%s)".format(
      options flatMap {
        case (k, Some(v)) => Some("%s=%s".format(k, v))
        case _ => None
      } mkString(", "))
  }

  def hosts(hostnamePortCombinations: String): ClientBuilder[Req, Rep] = {
    val addresses = InetSocketAddressUtil.parseHosts(
      hostnamePortCombinations)
    hosts(addresses)
  }

  def hosts(addresses: Seq[SocketAddress]): ClientBuilder[Req, Rep] = {
    val _cluster = new SocketAddressCluster(addresses)
    cluster(_cluster)
  }

  def hosts(address: SocketAddress): ClientBuilder[Req, Rep] = hosts(Seq(address))

  def cluster(cluster: Cluster): ClientBuilder[Req, Rep] = {
    copy(_cluster = Some(cluster))
  }

  def protocol[Req1, Rep1](protocol: Protocol[Req1, Rep1]) =
    copy(_protocol = Some(protocol))

  def codec[Req1, Rep1](_codec: Codec[Req1, Rep1]) =
    copy(_protocol = Some(new Protocol[Req1, Rep1] {
      def codec = _codec
    }))

  def connectionTimeout(duration: Duration) =
    copy(_connectionTimeout = duration)

  def requestTimeout(duration: Duration) =
    copy(_requestTimeout = duration)

  def reportTo(receiver: StatsReceiver) =
    copy(_statsReceiver = Some(receiver))

  /**
   * The interval over which to aggregate load statistics.
   */
  def loadStatistics(numIntervals: Int, interval: Duration) = {
    require(numIntervals >= 1, "Must have at least 1 window to sample statistics over")

    copy(_loadStatistics = (numIntervals, interval))
  }

  def name(value: String) = copy(_name = Some(value))

  def hostConnectionLimit(value: Int) =
    copy(_hostConnectionLimit = Some(value))

  def hostConnectionCoresize(value: Int) =
    copy(_hostConnectionCoresize = Some(value))

  def hostConnectionIdleTime(timeout: Duration) =
    copy(_hostConnectionIdleTime = Some(timeout))

  def hostConnectionMaxIdleTime(timeout: Duration) =
    copy(_hostConnectionMaxIdleTime = Some(timeout))

  def hostConnectionMaxLifeTime(timeout: Duration) =
    copy(_hostConnectionMaxLifeTime = Some(timeout))

  def retries(value: Int) =
    copy(_retries = Some(value))

  def sendBufferSize(value: Int) = copy(_sendBufferSize = Some(value))
  def recvBufferSize(value: Int) = copy(_recvBufferSize = Some(value))

  /**
   * Use the given channel factory instead of the default. Note that
   * when using a non-default ChannelFactory, finagle can't
   * meaningfully reference count factory usage, and so the caller is
   * responsible for calling ``releaseExternalResources()''.
   */
  def channelFactory(cf: ReferenceCountedChannelFactory) =
    copy(_channelFactory = Some(cf))

  def tls() =
    copy(_tls = Some(Ssl.client()))

  def tlsWithoutValidation() =
    copy(_tls = Some(Ssl.clientWithoutCertificateValidation()))

  def startTls(value: Boolean) =
    copy(_startTls = true)

  def logger(logger: Logger) = copy(_logger = Some(logger))

  // ** BUILDING
  private[this] def buildBootstrap(protocol: Protocol[Req, Rep], host: SocketAddress) = {
    val cf = _channelFactory getOrElse ClientBuilder.defaultChannelFactory
    cf.acquire()
    val bs = new ClientBootstrap(cf)
    val pf = new ChannelPipelineFactory {
      override def getPipeline = {
        val pipeline = protocol.codec.clientPipelineFactory.getPipeline
        for (ctx <- _tls) {
          val sslEngine = ctx.createSSLEngine()
          sslEngine.setUseClientMode(true)
          // sslEngine.setEnableSessionCreation(true) // XXX - need this?
          pipeline.addFirst("ssl", new SslHandler(sslEngine, _startTls))
        }

        for (logger <- _logger) {
          pipeline.addFirst("channelSnooper",
            ChannelSnooper(_name.get)(logger.info))
        }

        pipeline
      }
    }

    bs.setPipelineFactory(pf)
    bs.setOption("remoteAddress", host)
    bs.setOption("connectTimeoutMillis", _connectionTimeout.inMilliseconds)
    bs.setOption("tcpNoDelay", true)  // fin NAGLE.  get it?
    // bs.setOption("soLinger", 0)  (TODO)
    bs.setOption("reuseAddress", true)
    _sendBufferSize foreach { s => bs.setOption("sendBufferSize", s) }
    _recvBufferSize foreach { s => bs.setOption("receiveBufferSize", s) }
    bs
  }

  private[this] def buildPool(factory: ServiceFactory[Req, Rep], statsReceiver: StatsReceiver) = {
    // These are conservative defaults, but probably the only safe
    // thing to do.
    val lowWatermark  = _hostConnectionCoresize getOrElse(1)
    val highWatermark = _hostConnectionLimit    getOrElse(Int.MaxValue)
    val idleTime      = _hostConnectionIdleTime getOrElse(5.seconds)

    val cachingPool = new CachingPool(factory, idleTime)
    new WatermarkPool[Req, Rep](cachingPool, lowWatermark, highWatermark, statsReceiver)
  }

  private[this] def prepareChannel(service: Service[Req, Rep]) = {
    val protocol = _protocol.get
    var future: Future[Service[Req, Rep]] = null

    future = protocol.codec.prepareClientChannel(service)
    future = future.flatMap { protocol.prepareChannel(_) }

    if (_hostConnectionMaxIdleTime.isDefined || _hostConnectionMaxLifeTime.isDefined) {
      future = future.map { new ExpiringService(_, _hostConnectionMaxIdleTime, _hostConnectionMaxLifeTime) }
    }

    future
  }

  /**
   * Construct a ServiceFactory. This is useful for stateful protocols (e.g.,
   * those that support transactions or authentication).
   */
  def buildFactory(): ServiceFactory[Req, Rep] = {
    if (!_cluster.isDefined)
      throw new IncompleteSpecification("No hosts were specified")
    if (!_protocol.isDefined)
      throw new IncompleteSpecification("No protocol was specified")

    Timer.default.acquire()

    val cluster  = _cluster.get
    val protocol = _protocol.get

    val hostFactories = cluster mkFactories { host =>
      // The per-host stack is as follows:
      //
      //   ChannelService
      //   Pool
      //   Timeout
      //   Stats
      //
      // the pool & below are host-specific,

      val hostStatsReceiver = _statsReceiver map { statsReceiver =>
        val hostname = host match {
          case iaddr: InetSocketAddress => "%s:%d".format(iaddr.getHostName, iaddr.getPort)
          case other => other.toString
        }

        val scoped = _name map (statsReceiver.scope(_)) getOrElse statsReceiver
        new RollupStatsReceiver(scoped).withSuffix(hostname)
      } getOrElse NullStatsReceiver

      var factory: ServiceFactory[Req, Rep] = null

      val bs = buildBootstrap(protocol, host)
      factory = new ChannelServiceFactory[Req, Rep](bs, prepareChannel _, hostStatsReceiver)

      factory = buildPool(factory, hostStatsReceiver)

      if (_requestTimeout < Duration.MaxValue) {
        val filter = new TimeoutFilter[Req, Rep](_requestTimeout)
        factory = filter andThen factory
      }

      val statsFilter = new StatsFilter[Req, Rep](hostStatsReceiver)
      factory = statsFilter andThen factory

      factory
    }

    new LoadBalancedFactory(hostFactories, new LeastQueuedStrategy[Req, Rep]) {
      override def close() = {
        super.close()
        Timer.default.stop()
      }
    }
  }

  /**
   * Construct a Service.
   */
  def build(): Service[Req, Rep] = {
    var service: Service[Req, Rep] = new FactoryToService[Req, Rep](buildFactory())

    // We keep the retrying filter at the very bottom: this allows us
    // to retry across multiple hosts, etc.
    _retries map { numRetries =>
      val filter = new RetryingFilter[Req, Rep](new NumTriesRetryStrategy(numRetries))
      service = filter andThen service
    }

    service
  }
}<|MERGE_RESOLUTION|>--- conflicted
+++ resolved
@@ -42,27 +42,6 @@
  *   o by default, no request timeout
  */
 case class ClientBuilder[Req, Rep](
-<<<<<<< HEAD
-  _cluster: Option[Cluster],
-  _protocol: Option[Protocol[Req, Rep]],
-  _connectionTimeout: Duration,
-  _requestTimeout: Duration,
-  _statsReceiver: Option[StatsReceiver],
-  _loadStatistics: (Int, Duration),
-  _name: Option[String],
-  _hostConnectionCoresize: Option[Int],
-  _hostConnectionLimit: Option[Int],
-  _hostConnectionIdleTime: Option[Duration],
-  _hostConnectionMaxIdleTime: Option[Duration],
-  _hostConnectionMaxLifeTime: Option[Duration],
-  _sendBufferSize: Option[Int],
-  _recvBufferSize: Option[Int],
-  _retries: Option[Int],
-  _logger: Option[Logger],
-  _channelFactory: Option[ReferenceCountedChannelFactory],
-  _tls: Option[SSLContext],
-  _startTls: Boolean)
-=======
   private val _cluster: Option[Cluster],
   private val _protocol: Option[Protocol[Req, Rep]],
   private val _connectionTimeout: Duration,
@@ -74,6 +53,7 @@
   private val _hostConnectionLimit: Option[Int],
   private val _hostConnectionIdleTime: Option[Duration],
   private val _hostConnectionMaxIdleTime: Option[Duration],
+  private val _hostConnectionMaxLifeTime: Option[Duration],
   private val _sendBufferSize: Option[Int],
   private val _recvBufferSize: Option[Int],
   private val _retries: Option[Int],
@@ -81,7 +61,6 @@
   private val _channelFactory: Option[ReferenceCountedChannelFactory],
   private val _tls: Option[SSLContext],
   private val _startTls: Boolean)
->>>>>>> 71a22394
 {
   def this() = this(
     None,               // cluster
