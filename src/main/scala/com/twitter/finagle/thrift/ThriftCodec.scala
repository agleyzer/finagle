package com.twitter.finagle.thrift

import java.util.NoSuchElementException
import java.util.concurrent.atomic.AtomicReference
import java.lang.reflect.{Method, ParameterizedType, Proxy}

import scala.reflect.BeanProperty

import org.apache.thrift.{TBase, TApplicationException}
import org.apache.thrift.protocol.{TBinaryProtocol, TMessage, TMessageType, TProtocol}

import org.jboss.netty.buffer.{ChannelBuffers, ChannelBuffer}
import org.jboss.netty.channel._

import com.twitter.finagle.channel.TooManyDicksOnTheDanceFloorException

import ChannelBufferConversions._

/**
 * The ThriftCall object represents a thrift dispatch on the
 * channel. The method name & argument thrift structure (POJO) is
 * given.
 */
<<<<<<< HEAD
class ThriftCall[A <: TBase[_, _], R <: TBase[_, _]](
  method: String,
=======
class ThriftCall[A <: TBase[_], R <: TBase[_]](
  @BeanProperty val method: String,
>>>>>>> 01193e2c
  args: A,
  replyClass: Class[R])
{
  private[thrift] def readRequestArgs(p: TProtocol) {
    args.read(p)
    p.readMessageEnd()
  }

  private[thrift] def writeRequest(seqid: Int, p: TProtocol) {
    p.writeMessageBegin(new TMessage(method, TMessageType.CALL, seqid))
    args.write(p)
    p.writeMessageEnd()
  }

  private[thrift] def writeReply(seqid: Int, p: TProtocol, reply: TBase[_, _]) {
    // Write server replies
    p.writeMessageBegin(new TMessage(method, TMessageType.REPLY, seqid))
    reply.write(p)
    p.writeMessageEnd()
  }

  private[thrift] def readResponse(p: TProtocol) = {
    // Read client responses
    val result = replyClass.newInstance()
    result.read(p)
    p.readMessageEnd()
    result
  }

  /**
   * Produce a new reply instance.
   */
  def newReply() = replyClass.newInstance()

  /**
   * Wrap a ReplyClass in a ThriftReply.
   */
  def reply(reply: R) =
    new ThriftReply[R](reply, this)

  /**
   * Read the argument list
   */
  def arguments: A = args.asInstanceOf[A]
}

/**
 * Encapsulates the result of a call to a Thrift service.
 */
case class ThriftReply[R <: TBase[_, _]](
  response: R,
  call: ThriftCall[_ <: TBase[_, _], _ <: TBase[_, _]])

class ThriftCallFactory[A <: TBase[_, _], R <: TBase[_, _]](
  val method: String,
  argClass: Class[A],
  replyClass: Class[R])
{
  private[this] def newArgInstance() = argClass.newInstance
  def newInstance() = new ThriftCall(method, newArgInstance(), replyClass)
}

/**
 * A registry for Thrift types. Register ThriftCallFactory instances encapsulating
 * the types to be decoded by the ThriftServerCodec with this singleton.
 */
object ThriftTypes
  extends scala.collection.mutable.HashMap[String, ThriftCallFactory[_, _]]
{
  def add(c: ThriftCallFactory[_, _]): Unit = put(c.method, c)

  override def apply(method: String) = {
    try {
      super.apply(method)
    } catch {
      case e: NoSuchElementException =>
        throw new TApplicationException(
          TApplicationException.UNKNOWN_METHOD,
          "unknown method '%s'".format(method))
    }
  }
}

abstract class ThriftCodec extends SimpleChannelHandler {
  protected val protocolFactory = new TBinaryProtocol.Factory(true, true)
  protected val currentCall = new AtomicReference[ThriftCall[_, _]]
  protected var seqid = 0
}


class UnrecognizedResponseException extends Exception

class ThriftServerCodec extends ThriftCodec {
  /**
   * Writes replies to clients.
   */
  override def handleDownstream(ctx: ChannelHandlerContext, c: ChannelEvent) {
    if (!c.isInstanceOf[MessageEvent]) {
      super.handleDownstream(ctx, c)
      return
    }

    val m = c.asInstanceOf[MessageEvent]
    m getMessage match {
      case reply@ThriftReply(response, call) =>
        // Writing replies as a server
        val buf = ChannelBuffers.dynamicBuffer()
        val oprot = protocolFactory.getProtocol(buf)
        call.writeReply(seqid, oprot, response)
        Channels.write(ctx, c.getFuture, buf, m.getRemoteAddress)
      case _ =>
        Channels.fireExceptionCaught(ctx, new UnrecognizedResponseException)
    }
  }

  /**
   * Receives requests from clients.
   */
  override def handleUpstream(ctx: ChannelHandlerContext, c: ChannelEvent) {
    if (!c.isInstanceOf[MessageEvent]) {
      super.handleUpstream(ctx, c)
      return
    }

    val e = c.asInstanceOf[MessageEvent]
    e.getMessage match {
      case buffer: ChannelBuffer =>
        val iprot = protocolFactory.getProtocol(buffer)
        val msg = iprot.readMessageBegin()

        try {
          if (msg.`type` == TMessageType.EXCEPTION) {
            val exc = TApplicationException.read(iprot)
            iprot.readMessageEnd()
            currentCall.set(null)
            throw(exc)
          }

          // Adopt the sequence ID from the client.
          seqid = msg.seqid

          val request = ThriftTypes(msg.name).newInstance()
          request.readRequestArgs(iprot)
          Channels.fireMessageReceived(ctx, request, e.getRemoteAddress)
        } catch {
          case exc: Throwable =>
            Channels.fireExceptionCaught(ctx, exc)
            Channels.close(ctx, Channels.future(ctx.getChannel))
        }
    }
  }
}

class ThriftClientCodec extends ThriftCodec {
  /**
   * Sends requests to servers.
   */
  override def handleDownstream(ctx: ChannelHandlerContext, c: ChannelEvent) {
    if (!c.isInstanceOf[MessageEvent]) {
      super.handleDownstream(ctx, c)
      return
    }

    val m = c.asInstanceOf[MessageEvent]
    m getMessage match {
      case call: ThriftCall[_, _] =>
        if (!currentCall.compareAndSet(null, call)) {
          val exc = new TooManyDicksOnTheDanceFloorException
          Channels.fireExceptionCaught(ctx, exc)
          c.getFuture.setFailure(exc)
          return
        }

        val buf = ChannelBuffers.dynamicBuffer()
        val p = protocolFactory.getProtocol(buf)
        seqid += 1
        call.writeRequest(seqid, p)
        Channels.write(ctx, c.getFuture, buf, m.getRemoteAddress)
      case _ =>
        Channels.fireExceptionCaught(ctx, new UnrecognizedResponseException)
    }
  }

  /**
   * Receives replies from servers.
   */
  override def handleUpstream(ctx: ChannelHandlerContext, c: ChannelEvent) {
    if (!c.isInstanceOf[MessageEvent]) {
      super.handleUpstream(ctx, c)
      return
    }

    val e = c.asInstanceOf[MessageEvent]
    e.getMessage match {
      case buffer: ChannelBuffer =>
        val iprot = protocolFactory.getProtocol(buffer)
        val msg = iprot.readMessageBegin()

        if (msg.`type` == TMessageType.EXCEPTION) {
          val exc = TApplicationException.read(iprot)
          iprot.readMessageEnd()
          Channels.fireExceptionCaught(ctx, exc)
          currentCall.set(null)
          return
        }

        if (msg.seqid != seqid) {
          // This means the channel is in an inconsistent state, so we
          // both fire the exception (upstream), and close the channel
          // (downstream).
          val exc = new TApplicationException(
            TApplicationException.BAD_SEQUENCE_ID,
            "out of sequence response (got %d expected %d)".format(msg.seqid, seqid))
          Channels.fireExceptionCaught(ctx, exc)
          Channels.close(ctx, Channels.future(ctx.getChannel))
          return
        }

        // Receiving replies as a client
        val result = currentCall.get().readResponse(iprot)

        // Done with the current call cycle: we can now accept another
        // request.
        currentCall.set(null)

        Channels.fireMessageReceived(ctx, result, e.getRemoteAddress)

      case _ =>
        Channels.fireExceptionCaught(ctx, new UnrecognizedResponseException)
    }
  }

}
<|MERGE_RESOLUTION|>--- conflicted
+++ resolved
@@ -21,13 +21,8 @@
  * channel. The method name & argument thrift structure (POJO) is
  * given.
  */
-<<<<<<< HEAD
 class ThriftCall[A <: TBase[_, _], R <: TBase[_, _]](
-  method: String,
-=======
-class ThriftCall[A <: TBase[_], R <: TBase[_]](
   @BeanProperty val method: String,
->>>>>>> 01193e2c
   args: A,
   replyClass: Class[R])
 {
